--- conflicted
+++ resolved
@@ -49,15 +49,6 @@
                 ]
             }
         ]
-<<<<<<< HEAD
-=======
-    },
-    {
-        "title": "Office Assistant",
-        "action": "echo 'opening office assistant project...'",
-        "working_directory": "",
-        "open_in_subprocess": false
->>>>>>> 0a40e939
     },
     {
         "title": "Dashboard",
